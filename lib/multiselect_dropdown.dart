library multiselect_dropdown;

import 'dart:convert';

import 'package:flutter/material.dart';
import 'package:http/http.dart';
import 'package:multi_dropdown/models/network_config.dart';
import 'package:multi_dropdown/widgets/hint_text.dart';
import 'package:multi_dropdown/widgets/selection_chip.dart';
import 'package:multi_dropdown/widgets/single_selected_item.dart';
import 'package:http/http.dart' as http;

import 'models/chip_config.dart';
import 'models/value_item.dart';
import 'enum/app_enums.dart';

export 'enum/app_enums.dart';
export 'models/chip_config.dart';
export 'models/value_item.dart';
export 'models/network_config.dart';

typedef OnOptionSelected<T> = void Function(List<ValueItem<T>> selectedOptions);

class MultiSelectDropDown<T> extends StatefulWidget {
  // selection type of the dropdown
  final SelectionType selectionType;

  // Hint
  final String hint;
  final Color? hintColor;
  final double? hintFontSize;
  final TextStyle? hintStyle;
  final EdgeInsetsGeometry? hintPadding;

  // Options
  final List<ValueItem<T>> options;
  final List<ValueItem<T>> selectedOptions;
  final List<ValueItem<T>> disabledOptions;
  final OnOptionSelected<T>? onOptionSelected;

  /// [onOptionRemoved] is the callback that is called when an option is removed.The callback takes two arguments, the index of the removed option and the removed option.
  /// This will be called only when the delete icon is clicked on the option chip.
  ///
  /// This will not be called when the option is removed programmatically.
  ///
  /// ```index``` is the index of the removed option.
  ///
  /// ```option``` is the removed option.
  final void Function(int index, ValueItem<T> option)? onOptionRemoved;

  // selected option
  final Icon? selectedOptionIcon;
  final Color? selectedOptionTextColor;
  final Color? selectedOptionBackgroundColor;
  final Widget Function(BuildContext, ValueItem<T>)? selectedItemBuilder;

  // chip configuration
  final bool showChipInSingleSelectMode;
  final ChipConfig chipConfig;

  // options configuration
  final Color? optionsBackgroundColor;
  final TextStyle? optionTextStyle;
  final double dropdownHeight;
  final Widget? optionSeparator;
  final bool alwaysShowOptionIcon;

  /// option builder
  /// [optionBuilder] is the builder that is used to build the option item.
  /// The builder takes three arguments, the context, the option and the selected status of the option.
  /// The builder returns a widget.
  ///

  final Widget Function(BuildContext ctx, ValueItem<T> item, bool selected)?
      optionBuilder;

  // dropdownfield configuration
  final Color? fieldBackgroundColor;
  final Icon suffixIcon;
  final bool animateSuffixIcon;
  final Icon? clearIcon;
  final Decoration? inputDecoration;
  final double? fieldBorderRadius;
  final BorderRadiusGeometry? radiusGeometry;
  final Color? borderColor;
  final Color? focusedBorderColor;
  final double? borderWidth;
  final double? focusedBorderWidth;
  final EdgeInsets? padding;

  final TextStyle? singleSelectItemStyle;

  final int? maxItems;

  final Color? dropdownBackgroundColor;
  final Color? searchBackgroundColor;

  // dropdown border radius
  final double? dropdownBorderRadius;
  final double? dropdownMargin;

  // network configuration
  final NetworkConfig? networkConfig;
  final Future<List<ValueItem<T>>> Function(dynamic)? responseParser;
  final Widget Function(BuildContext, dynamic)? responseErrorBuilder;

  /// focus node
  final FocusNode? focusNode;

  /// Controller for the dropdown
  /// [controller] is the controller for the dropdown. It can be used to programmatically open and close the dropdown.
  final MultiSelectController<T>? controller;

  /// Enable search
  /// [searchEnabled] is the flag to enable search in dropdown. It is used to show search bar in dropdown.
  final bool searchEnabled;

  /// Search label
  /// [searchLabel] is the label for search bar in dropdown.
  final String? searchLabel;

  /// MultiSelectDropDown is a widget that allows the user to select multiple options from a list of options. It is a dropdown that allows the user to select multiple options.
  ///
  ///  **Selection Type**
  ///
  ///   [selectionType] is the type of selection that the user can make. The default is [SelectionType.single].
  /// * [SelectionType.single] - allows the user to select only one option.
  /// * [SelectionType.multi] - allows the user to select multiple options.
  ///
  ///  **Options**
  ///
  /// [options] is the list of options that the user can select from. The options need to be of type [ValueItem].
  ///
  /// [selectedOptions] is the list of options that are pre-selected when the widget is first displayed. The options need to be of type [ValueItem].
  ///
  /// [disabledOptions] is the list of options that the user cannot select. The options need to be of type [ValueItem]. If the items in this list are not available in options, will be ignored.
  ///
  /// [onOptionSelected] is the callback that is called when an option is selected or unselected. The callback takes one argument of type `List<ValueItem>`.
  ///
  /// **Selected Option**
  ///
  /// [selectedOptionIcon] is the icon that is used to indicate the selected option.
  ///
  /// [selectedOptionTextColor] is the color of the selected option.
  ///
  /// [selectedOptionBackgroundColor] is the background color of the selected option.
  ///
  /// [selectedItemBuilder] is the builder that is used to build the selected option. If this is not provided, the default builder is used.
  ///
  /// **Chip Configuration**
  ///
  /// [showChipInSingleSelectMode] is used to show the chip in single select mode. The default is false.
  ///
  /// [chipConfig] is the configuration for the chip.
  ///
  /// **Options Configuration**
  ///
  /// [optionsBackgroundColor] is the background color of the options. The default is [Colors.white].
  ///
  /// [optionTextStyle] is the text style of the options.
  ///
  /// [optionSeparator] is the seperator between the options.
  ///
  /// [dropdownHeight] is the height of the dropdown options. The default is 200.
  ///
  ///  **Dropdown Configuration**
  ///
  /// [fieldBackgroundColor] is the background color of the dropdown. The default is [Colors.white].
  ///
  /// [suffixIcon] is the icon that is used to indicate the dropdown. The default is [Icons.arrow_drop_down].
  ///
  /// [inputDecoration] is the decoration of the dropdown.
  ///
  /// [dropdownHeight] is the height of the dropdown. The default is 200.
  ///
  ///  **Hint**
  ///
  /// [hint] is the hint text to be displayed when no option is selected.
  ///
  /// [hintColor] is the color of the hint text. The default is [Colors.grey.shade300].
  ///
  /// [hintFontSize] is the font size of the hint text. The default is 14.0.
  ///
  /// [hintStyle] is the style of the hint text.
  ///
  /// [animateSuffixIcon] is the flag to enable animation for the suffix icon. The default is true.
  ///
  ///  **Example**
  ///
  /// ```dart
  ///  final List<ValueItem> options = [
  ///     ValueItem(label: 'Option 1', value: '1'),
  ///     ValueItem(label: 'Option 2', value: '2'),
  ///     ValueItem(label: 'Option 3', value: '3'),
  ///   ];
  ///
  ///   final List<ValueItem> selectedOptions = [
  ///     ValueItem(label: 'Option 1', value: '1'),
  ///   ];
  ///
  ///   final List<ValueItem> disabledOptions = [
  ///     ValueItem(label: 'Option 2', value: '2'),
  ///   ];
  ///
  ///  MultiSelectDropDown(
  ///    onOptionSelected: (option) {},
  ///    options: const <ValueItem>[
  ///       ValueItem(label: 'Option 1', value: '1'),
  ///       ValueItem(label: 'Option 2', value: '2'),
  ///       ValueItem(label: 'Option 3', value: '3'),
  ///       ValueItem(label: 'Option 4', value: '4'),
  ///       ValueItem(label: 'Option 5', value: '5'),
  ///       ValueItem(label: 'Option 6', value: '6'),
  ///    ],
  ///    selectionType: SelectionType.multi,
  ///    selectedOptions: selectedOptions,
  ///    disabledOptions: disabledOptions,
  ///    onOptionSelected: (List<ValueItem> selectedOptions) {
  ///      debugPrint('onOptionSelected: $option');
  ///    },
  ///    chipConfig: const ChipConfig(wrapType: WrapType.scroll),
  ///    );
  /// ```

  const MultiSelectDropDown(
      {Key? key,
      required this.onOptionSelected,
      required this.options,
      this.onOptionRemoved,
      this.selectedOptionTextColor,
      this.chipConfig = const ChipConfig(),
      this.selectionType = SelectionType.multi,
      this.hint = 'Select',
      this.hintColor = Colors.grey,
      this.hintFontSize = 14.0,
      this.hintPadding = HintText.hintPaddingDefault,
      this.selectedOptions = const [],
      this.disabledOptions = const [],
      this.alwaysShowOptionIcon = false,
      this.optionTextStyle,
      this.selectedOptionIcon = const Icon(Icons.check),
      this.selectedOptionBackgroundColor,
      this.optionsBackgroundColor,
      this.fieldBackgroundColor = Colors.white,
      this.dropdownHeight = 200,
      this.showChipInSingleSelectMode = false,
      this.suffixIcon = const Icon(Icons.arrow_drop_down),
      this.clearIcon = const Icon(Icons.close_outlined, size: 20),
      this.selectedItemBuilder,
      this.optionSeparator,
      this.inputDecoration,
      this.hintStyle,
      this.padding,
      this.focusedBorderColor = Colors.black54,
      this.borderColor = Colors.grey,
      this.borderWidth = 0.4,
      this.focusedBorderWidth = 0.4,
      this.fieldBorderRadius = 12.0,
      this.radiusGeometry,
      this.maxItems,
      this.focusNode,
      this.controller,
      this.searchEnabled = false,
      this.dropdownBorderRadius,
      this.dropdownMargin,
      this.dropdownBackgroundColor,
      this.searchBackgroundColor,
      this.animateSuffixIcon = true,
      this.singleSelectItemStyle,
      this.optionBuilder,
      this.searchLabel = 'Search'})
      : networkConfig = null,
        responseParser = null,
        responseErrorBuilder = null,
        super(key: key);

  /// Constructor for MultiSelectDropDown that fetches the options from a network call.
  /// [networkConfig] is the configuration for the network call.
  /// [responseParser] is the parser that is used to parse the response from the network call.
  /// [responseErrorBuilder] is the builder that is used to build the error widget when the network call fails.

  const MultiSelectDropDown.network(
      {Key? key,
      required this.onOptionSelected,
      required this.networkConfig,
      required this.responseParser,
      this.onOptionRemoved,
      this.responseErrorBuilder,
      this.selectedOptionTextColor,
      this.chipConfig = const ChipConfig(),
      this.selectionType = SelectionType.multi,
      this.hint = 'Select',
      this.hintColor = Colors.grey,
      this.hintFontSize = 14.0,
      this.selectedOptions = const [],
      this.disabledOptions = const [],
      this.alwaysShowOptionIcon = false,
      this.optionTextStyle,
      this.selectedOptionIcon = const Icon(Icons.check),
      this.selectedOptionBackgroundColor,
      this.optionsBackgroundColor,
      this.fieldBackgroundColor = Colors.white,
      this.dropdownHeight = 200,
      this.showChipInSingleSelectMode = false,
      this.suffixIcon = const Icon(Icons.arrow_drop_down),
      this.clearIcon = const Icon(Icons.close_outlined, size: 14),
      this.selectedItemBuilder,
      this.optionSeparator,
      this.inputDecoration,
      this.hintStyle,
      this.hintPadding = HintText.hintPaddingDefault,
      this.padding,
      this.borderColor = Colors.grey,
      this.focusedBorderColor = Colors.black54,
      this.borderWidth = 0.4,
      this.focusedBorderWidth = 0.4,
      this.fieldBorderRadius = 12.0,
      this.radiusGeometry,
      this.maxItems,
      this.focusNode,
      this.controller,
      this.searchEnabled = false,
      this.dropdownBorderRadius,
      this.dropdownMargin,
      this.dropdownBackgroundColor,
      this.searchBackgroundColor,
      this.animateSuffixIcon = true,
      this.singleSelectItemStyle,
      this.optionBuilder,
      this.searchLabel = 'Search'})
      : options = const [],
        super(key: key);

  @override
  State<MultiSelectDropDown<T>> createState() => _MultiSelectDropDownState<T>();
}

class _MultiSelectDropDownState<T> extends State<MultiSelectDropDown<T>> {
  /// Options list that is used to display the options.
  final List<ValueItem<T>> _options = [];

  /// Selected options list that is used to display the selected options.
  final List<ValueItem<T>> _selectedOptions = [];

  /// Disabled options list that is used to display the disabled options.
  final List<ValueItem<T>> _disabledOptions = [];

  /// The controller for the dropdown.
  OverlayState? _overlayState;
  OverlayEntry? _overlayEntry;
  bool _selectionMode = false;

  late final FocusNode _focusNode;
  final LayerLink _layerLink = LayerLink();

  /// Response from the network call.
  dynamic _reponseBody;

  /// value notifier that is used for controller.
  late MultiSelectController<T> _controller;

  /// search field focus node
  FocusNode? _searchFocusNode;

  @override
  void initState() {
    super.initState();
    WidgetsBinding.instance.addPostFrameCallback((_) {
      _initialize();
    });
    _focusNode = widget.focusNode ?? FocusNode();
    _controller = widget.controller ?? MultiSelectController<T>();
  }

  /// Initializes the options, selected options and disabled options.
  /// If the options are fetched from the network, then the network call is made.
  /// If the options are passed as a parameter, then the options are initialized.
  void _initialize() async {
    if (!mounted) return;
    if (widget.networkConfig?.url != null) {
      await _fetchNetwork();
    } else {
      _options.addAll(_controller.options.isNotEmpty == true
          ? _controller.options
          : widget.options);
    }
    _addOptions();
    if (mounted) {
      _initializeOverlay();
    } else {
      WidgetsBinding.instance.addPostFrameCallback((timeStamp) {
        _initializeOverlay();
      });
    }
  }

  void _initializeOverlay() {
    _overlayState ??= Overlay.of(context);

    _focusNode.addListener(_handleFocusChange);

    if (widget.searchEnabled) {
      _searchFocusNode = FocusNode();
      _searchFocusNode!.addListener(_handleFocusChange);
    }
  }

  /// Adds the selected options and disabled options to the options list.
  void _addOptions() {
    setState(() {
      _selectedOptions.addAll(_controller.selectedOptions.isNotEmpty == true
          ? _controller.selectedOptions
          : widget.selectedOptions);
      _disabledOptions.addAll(_controller.disabledOptions.isNotEmpty == true
          ? _controller.disabledOptions
          : widget.disabledOptions);
    });

    WidgetsBinding.instance.addPostFrameCallback((_) {
      if (_controller._isDisposed == false) {
        _controller.setOptions(_options);
        _controller.setSelectedOptions(_selectedOptions);
        _controller.setDisabledOptions(_disabledOptions);

        _controller.addListener(_handleControllerChange);
      }
    });
  }

  /// Handles the focus change to show/hide the dropdown.
  void _handleFocusChange() {
    if (_focusNode.hasFocus && mounted) {
      _overlayEntry = _reponseBody != null && widget.networkConfig != null ? _buildNetworkErrorOverlayEntry() : _buildOverlayEntry();
      Overlay.of(context).insert(_overlayEntry!);
      _updateSelection();
      return;
    }

    if ((_searchFocusNode == null || _searchFocusNode?.hasFocus == false) && _overlayEntry != null) {
      _overlayEntry?.remove();
    }

<<<<<<< HEAD
    if (mounted) {
      setState(() {
        _selectionMode = _focusNode.hasFocus || _searchFocusNode?.hasFocus == true;
      });
    }

    if (_controller != null) {
      _controller!.value._isDropdownOpen = _focusNode.hasFocus || _searchFocusNode?.hasFocus == true;
    }
  }

  /// Handles the widget rebuild when the options are changed externally.
  @override
  void didUpdateWidget(covariant MultiSelectDropDown<T> oldWidget) {
    // If the options are changed externally, then the options are updated.
    if (listEquals(widget.options, oldWidget.options) == false) {
      _options.clear();
      _options.addAll(widget.options);

      // If the controller is not null, then the options are updated in the controller.
      if (_controller != null) {
        _controller!.setOptions(_options);
      }
    }

    // If the selected options are changed externally, then the selected options are updated.
    if (listEquals(widget.selectedOptions, oldWidget.selectedOptions) == false) {
      _selectedOptions.clear();
      _selectedOptions.addAll(widget.options.where((element) => widget.selectedOptions.contains(element.value)));

      // If the controller is not null, then the selected options are updated in the controller.
      if (_controller != null) {
        _controller!.setSelectedOptions(_selectedOptions);
      }
    }

    // If the disabled options are changed externally, then the disabled options are updated.
    if (listEquals(widget.disabledOptions, oldWidget.disabledOptions) == false) {
      _disabledOptions.clear();
      _disabledOptions.addAll(widget.options.where((element) => widget.disabledOptions.contains(element.value)));

      // If the controller is not null, then the disabled options are updated in the controller.
      if (_controller != null) {
        _controller!.setDisabledOptions(_disabledOptions);
      }
    }

    super.didUpdateWidget(oldWidget);
=======
    if (mounted) _updateSelection();

    _controller.value._isDropdownOpen =
        _focusNode.hasFocus || _searchFocusNode?.hasFocus == true;
  }

  void _updateSelection() {
    setState(() {
      _selectionMode =
          _focusNode.hasFocus || _searchFocusNode?.hasFocus == true;
    });
>>>>>>> 71ee0a34
  }

  /// Calculate offset size for dropdown.
  List _calculateOffsetSize() {
    RenderBox? renderBox = context.findRenderObject() as RenderBox?;

    var size = renderBox?.size ?? Size.zero;
    var offset = renderBox?.localToGlobal(Offset.zero) ?? Offset.zero;

    final availableHeight = MediaQuery.of(context).size.height - offset.dy;

    return [size, availableHeight < widget.dropdownHeight];
  }

  @override
  Widget build(BuildContext context) {
<<<<<<< HEAD
    return CompositedTransformTarget(
      link: _layerLink,
      child: Focus(
        canRequestFocus: true,
        skipTraversal: true,
        focusNode: _focusNode,
        child: InkWell(
          splashColor: null,
          splashFactory: null,
          onTap: () {
            _toggleFocus();
          },
          child: Container(
            height: widget.chipConfig.wrapType == WrapType.wrap ? null : 52,
            constraints: BoxConstraints(
              minWidth: MediaQuery.of(context).size.width,
              minHeight: 52,
            ),
            padding: _getContainerPadding(),
            decoration: _getContainerDecoration(),
            child: Row(
              children: [
                Expanded(
                  child: _getContainerContent(),
                ),
                if (widget.showClearIcon && _anyItemSelected) ...[
                  const SizedBox(width: 4),
                  InkWell(
                    onTap: () => clear(),
                    child: widget.clearIcon,
=======
    return Semantics(
      button: true,
      enabled: true,
      child: CompositedTransformTarget(
        link: _layerLink,
        child: Focus(
          canRequestFocus: true,
          skipTraversal: true,
          focusNode: _focusNode,
          child: InkWell(
            splashColor: null,
            splashFactory: null,
            onTap: _toggleFocus,
            child: Container(
              height: widget.chipConfig.wrapType == WrapType.wrap ? null : 52,
              constraints: BoxConstraints(
                minWidth: MediaQuery.of(context).size.width,
                minHeight: 52,
              ),
              padding: _getContainerPadding(),
              decoration: _getContainerDecoration(),
              child: Row(
                children: [
                  Expanded(
                    child: _getContainerContent(),
>>>>>>> 71ee0a34
                  ),
                  if (widget.clearIcon != null && _anyItemSelected) ...[
                    const SizedBox(width: 4),
                    InkWell(
                      onTap: () => clear(),
                      child: widget.clearIcon,
                    ),
                    const SizedBox(width: 4)
                  ],
                  _buildSuffixIcon(),
                ],
              ),
            ),
          ),
        ),
      ),
    );
  }

  Widget _buildSuffixIcon() {
    if (widget.animateSuffixIcon) {
      return AnimatedRotation(
        turns: _selectionMode ? 0.5 : 0,
        duration: const Duration(milliseconds: 300),
        child: widget.suffixIcon,
      );
    }
    return widget.suffixIcon;
  }

  /// Container Content for the dropdown.
  Widget _getContainerContent() {
    if (_selectedOptions.isEmpty) {
      return HintText(
        hintText: widget.hint,
        hintColor: widget.hintColor,
        hintStyle: widget.hintStyle,
        hintPadding: widget.hintPadding,
      );
    }

<<<<<<< HEAD
    if (widget.selectionType == SelectionType.single && !widget.showChipInSingleSelectMode) {
      return SingleSelectedItem(label: _selectedOptions.first.label);
=======
    if (widget.selectionType == SelectionType.single &&
        !widget.showChipInSingleSelectMode) {
      return SingleSelectedItem(
          label: _selectedOptions.first.label,
          style: widget.singleSelectItemStyle);
>>>>>>> 71ee0a34
    }

    return _buildSelectedItems();
  }

  /// return true if any item is selected.
  bool get _anyItemSelected => _selectedOptions.isNotEmpty;

  /// Container decoration for the dropdown.
  Decoration _getContainerDecoration() {
    return widget.inputDecoration ??
        BoxDecoration(
<<<<<<< HEAD
          color: widget.backgroundColor ?? Colors.white,
          borderRadius: widget.radiusGeometry ?? BorderRadius.circular(widget.borderRadius ?? 12.0),
=======
          color: widget.fieldBackgroundColor ?? Colors.white,
          borderRadius: widget.radiusGeometry ??
              BorderRadius.circular(widget.fieldBorderRadius ?? 12.0),
>>>>>>> 71ee0a34
          border: _selectionMode
              ? Border.all(
                  color: widget.focusedBorderColor ?? Colors.grey,
                  width: widget.focusedBorderWidth ?? 0.4,
                )
              : Border.all(
                  color: widget.borderColor ?? Colors.grey,
                  width: widget.borderWidth ?? 0.4,
                ),
        );
  }

  /// Dispose the focus node and overlay entry.
  @override
  void dispose() {
    if (_overlayEntry?.mounted == true) {
      if (_overlayState != null && _overlayEntry != null) {
        _overlayEntry?.remove();
      }
      _overlayEntry = null;
      _overlayState?.dispose();
    }
    _focusNode.removeListener(_handleFocusChange);
    _searchFocusNode?.removeListener(_handleFocusChange);
    _focusNode.dispose();
    _searchFocusNode?.dispose();
    _controller.removeListener(_handleControllerChange);

    if (widget.controller == null || widget.controller?.isDisposed == true) {
      _controller.dispose();
    }

    super.dispose();
  }

  /// Build the selected items for the dropdown.
  Widget _buildSelectedItems() {
    if (widget.chipConfig.wrapType == WrapType.scroll) {
      return ListView.separated(
        separatorBuilder: (context, index) => _getChipSeparator(widget.chipConfig),
        scrollDirection: Axis.horizontal,
        itemCount: _selectedOptions.length,
        shrinkWrap: true,
        itemBuilder: (context, index) {
          final option = _selectedOptions[index];
          if (widget.selectedItemBuilder != null) {
            return widget.selectedItemBuilder!(context, option);
          }
          return _buildChip(
            option,
            widget.chipConfig,
            !_disabledOptions.contains(_selectedOptions[index]),
          );
        },
      );
    }
    return Wrap(
        spacing: widget.chipConfig.spacing,
        runSpacing: widget.chipConfig.runSpacing,
        children: mapIndexed(_selectedOptions, (index, item) {
          if (widget.selectedItemBuilder != null) {
            return widget.selectedItemBuilder!(context, _selectedOptions[index]);
          }
          return _buildChip(
            _selectedOptions[index],
            widget.chipConfig,
            !_disabledOptions.contains(_selectedOptions[index]),
          );
        }).toList());
  }

  /// Util method to map with index.
  Iterable<E> mapIndexed<E, F>(Iterable<F> items, E Function(int index, F item) f) sync* {
    var index = 0;

    for (final item in items) {
      yield f(index, item);
      index = index + 1;
    }
  }

  /// Get the chip separator.
  Widget _getChipSeparator(ChipConfig chipConfig) {
    if (chipConfig.separator != null) {
      return chipConfig.separator!;
    }

    return SizedBox(
      width: chipConfig.spacing,
    );
  }

  /// Handle the focus change on tap outside of the dropdown.
  void _onOutSideTap() {
    if (_searchFocusNode != null) {
      _searchFocusNode!.unfocus();
    }
    _focusNode.unfocus();
  }

  /// Buid the selected item chip.
  Widget _buildChip(ValueItem<T> item, ChipConfig chipConfig, isEnabled) {
    return SelectionChip<T>(
      item: item,
      chipConfig: chipConfig,
      onItemDelete: isEnabled
          ? (removedItem) {
              widget.onOptionRemoved?.call(_options.indexOf(removedItem),
                  _selectedOptions[_selectedOptions.indexOf(removedItem)]);

              _controller.clearSelection(removedItem);
              if (_focusNode.hasFocus) _focusNode.unfocus();
            }
          : null,
    );
  }

  /// Method to toggle the focus of the dropdown.
  void _toggleFocus() {
    if (_focusNode.hasFocus) {
      _focusNode.unfocus();
    } else {
      _focusNode.requestFocus();
    }
  }

  /// Get the selectedItem icon for the dropdown
  Widget? _getSelectedIcon(bool isSelected, Color primaryColor) {
    if (isSelected) {
      return widget.selectedOptionIcon ??
          Icon(
            Icons.check,
            color: primaryColor,
          );
    }
    if (!widget.alwaysShowOptionIcon) {
      return null;
    }

    final Icon icon = widget.selectedOptionIcon ??
        Icon(
          Icons.check,
          color: widget.optionTextStyle?.color ?? Colors.grey,
        );

    return icon;
  }

  /// Create the overlay entry for the dropdown.
  OverlayEntry _buildOverlayEntry() {
    // Calculate the offset and the size of the dropdown button
    final values = _calculateOffsetSize();
    // Get the size from the first item in the values list
    final size = values[0] as Size;
    // Get the showOnTop value from the second item in the values list
    final showOnTop = values[1] as bool;

    return OverlayEntry(builder: (context) {
      List<ValueItem<T>> options = _options;
      List<ValueItem<T>> selectedOptions = [..._selectedOptions];
      final searchController = TextEditingController();

      return StatefulBuilder(builder: ((context, dropdownState) {
        return Stack(
          children: [
            Positioned.fill(
              child: GestureDetector(
                behavior: HitTestBehavior.translucent,
                onTap: _onOutSideTap,
                child: const ColoredBox(
                  color: Colors.transparent,
                ),
              ),
            ),
            CompositedTransformFollower(
              link: _layerLink,
              showWhenUnlinked: true,
<<<<<<< HEAD
              targetAnchor: showOnTop ? Alignment.topLeft : Alignment.bottomLeft,
              followerAnchor: showOnTop ? Alignment.bottomLeft : Alignment.topLeft,
=======
              targetAnchor:
                  showOnTop ? Alignment.topLeft : Alignment.bottomLeft,
              followerAnchor:
                  showOnTop ? Alignment.bottomLeft : Alignment.topLeft,
              offset: widget.dropdownMargin != null
                  ? Offset(
                      0,
                      showOnTop
                          ? -widget.dropdownMargin!
                          : widget.dropdownMargin!)
                  : Offset.zero,
>>>>>>> 71ee0a34
              child: Material(
                  color: widget.dropdownBackgroundColor ?? Colors.white,
                  elevation: 4,
<<<<<<< HEAD
                  borderRadius: const BorderRadius.all(Radius.circular(10)),
                  shadowColor: Colors.black,
                  child: Container(
                    decoration: BoxDecoration(
                        color: widget.optionsBackgroundColor ?? Colors.white, borderRadius: const BorderRadius.all(Radius.circular(10))),
                    constraints: BoxConstraints.loose(Size(size.width, widget.dropdownHeight)),
=======
                  clipBehavior: Clip.antiAlias,
                  shape: RoundedRectangleBorder(
                    borderRadius: BorderRadius.all(
                      Radius.circular(widget.dropdownBorderRadius ?? 0),
                    ),
                  ),
                  shadowColor: Colors.black,
                  child: Container(
                    decoration: BoxDecoration(
                      backgroundBlendMode: BlendMode.dstATop,
                      color: widget.dropdownBackgroundColor ?? Colors.white,
                      borderRadius: widget.dropdownBorderRadius != null
                          ? BorderRadius.circular(widget.dropdownBorderRadius!)
                          : null,
                    ),
                    constraints: widget.searchEnabled
                        ? BoxConstraints.loose(
                            Size(size.width, widget.dropdownHeight + 50))
                        : BoxConstraints.loose(
                            Size(size.width, widget.dropdownHeight)),
>>>>>>> 71ee0a34
                    child: Column(
                      mainAxisSize: MainAxisSize.min,
                      children: [
                        if (widget.searchEnabled) ...[
                          ColoredBox(
                            color:
                                widget.dropdownBackgroundColor ?? Colors.white,
                            child: Padding(
                              padding: const EdgeInsets.all(8.0),
                              child: TextFormField(
                                controller: searchController,
                                onTapOutside: (_) {},
                                scrollPadding: EdgeInsets.only(
                                    bottom: MediaQuery.of(context)
                                        .viewInsets
                                        .bottom),
                                focusNode: _searchFocusNode,
                                decoration: InputDecoration(
                                  fillColor: widget.searchBackgroundColor ??
                                      Colors.grey.shade200,
                                  isDense: true,
                                  filled: true,
                                  hintText: widget.searchLabel,
                                  enabledBorder: OutlineInputBorder(
                                    borderRadius: BorderRadius.circular(
                                        widget.fieldBorderRadius ?? 12),
                                    borderSide: BorderSide(
                                      color: Colors.grey.shade300,
                                      width: 0.8,
                                    ),
                                  ),
                                  focusedBorder: OutlineInputBorder(
                                    borderRadius: BorderRadius.circular(
                                        widget.fieldBorderRadius ?? 12),
                                    borderSide: BorderSide(
                                      color: Theme.of(context).primaryColor,
                                      width: 0.8,
                                    ),
                                  ),
                                  suffixIcon: IconButton(
                                    icon: const Icon(Icons.close),
                                    onPressed: () {
                                      searchController.clear();
                                      dropdownState(() {
                                        options = _options;
                                      });
                                    },
                                  ),
                                ),
                                onChanged: (value) {
                                  dropdownState(() {
                                    options = _options
                                        .where((element) => element.label
                                            .toLowerCase()
                                            .contains(value.toLowerCase()))
                                        .toList();
                                  });
                                },
                              ),
<<<<<<< HEAD
                              onChanged: (value) {
                                debugPrint('search value changed: $value');
                                dropdownState(() {
                                  options = _options.where((element) => element.label.toLowerCase().contains(value.toLowerCase())).toList();
                                });
                              },
=======
>>>>>>> 71ee0a34
                            ),
                          ),
                          const Divider(
                            height: 1,
                          ),
                        ],
                        Expanded(
                          child: ListView.separated(
<<<<<<< HEAD
                            separatorBuilder: (context, index) {
                              return widget.optionSeparator ?? const SizedBox(height: 0);
                            },
=======
                            separatorBuilder: (_, __) =>
                                widget.optionSeparator ??
                                const SizedBox(height: 0),
>>>>>>> 71ee0a34
                            shrinkWrap: true,
                            padding: EdgeInsets.zero,
                            itemCount: options.length,
                            itemBuilder: (context, index) {
                              final option = options[index];
<<<<<<< HEAD
                              final isSelected = selectedOptions.contains(option);
                              final primaryColor = Theme.of(context).primaryColor;

                              return _buildOption(option, primaryColor, isSelected, dropdownState, selectedOptions);
=======
                              final isSelected =
                                  selectedOptions.contains(option);

                              onTap() {
                                if (widget.selectionType ==
                                    SelectionType.multi) {
                                  if (isSelected) {
                                    dropdownState(() {
                                      selectedOptions.remove(option);
                                    });
                                    setState(() {
                                      _selectedOptions.remove(option);
                                    });
                                    widget.onOptionRemoved?.call(index, option);
                                    _controller.clearSelection(option);
                                  } else {
                                    final bool hasReachMax =
                                        widget.maxItems == null
                                            ? false
                                            : (_selectedOptions.length + 1) >
                                                widget.maxItems!;
                                    if (hasReachMax) return;

                                    dropdownState(() {
                                      selectedOptions.add(option);
                                    });
                                    setState(() {
                                      _selectedOptions.add(option);
                                    });
                                  }
                                } else {
                                  dropdownState(() {
                                    selectedOptions.clear();
                                    selectedOptions.add(option);
                                  });
                                  setState(() {
                                    _selectedOptions.clear();
                                    _selectedOptions.add(option);
                                  });
                                  _focusNode.unfocus();
                                }

                                _controller.value._selectedOptions.clear();
                                _controller.value._selectedOptions
                                    .addAll(_selectedOptions);

                                widget.onOptionSelected?.call(_selectedOptions);
                              }

                              if (widget.optionBuilder != null) {
                                return InkWell(
                                  onTap: onTap,
                                  child: widget.optionBuilder!(
                                      context, option, isSelected),
                                );
                              }

                              final primaryColor =
                                  Theme.of(context).primaryColor;

                              return _buildOption(
                                option: option,
                                primaryColor: primaryColor,
                                isSelected: isSelected,
                                dropdownState: dropdownState,
                                onTap: onTap,
                                selectedOptions: selectedOptions,
                              );
>>>>>>> 71ee0a34
                            },
                          ),
                        ),
                      ],
                    ),
                  )),
            ),
          ],
        );
      }));
    });
  }

  ListTile _buildOption(
<<<<<<< HEAD
      ValueItem<T> option, Color primaryColor, bool isSelected, StateSetter dropdownState, List<ValueItem<T>> selectedOptions) {
    return ListTile(
        title: Text(option.label,
            style: widget.optionTextStyle ??
                TextStyle(
                  fontSize: widget.hintFontSize,
                )),
        textColor: Colors.black,
        focusColor: Colors.red,
        selectedColor: widget.selectedOptionTextColor ?? primaryColor,
        selected: isSelected,
        autofocus: true,
        dense: true,
        shape: RoundedRectangleBorder(
          borderRadius: BorderRadius.circular(10),
        ),
        tileColor: widget.optionsBackgroundColor ?? Colors.white,
        selectedTileColor: widget.selectedOptionBackgroundColor ?? Colors.grey.shade200,
        enabled: !_disabledOptions.contains(option),
        onTap: () {
          if (widget.selectionType == SelectionType.multi) {
            if (isSelected) {
              dropdownState(() {
                selectedOptions.remove(option);
              });
              setState(() {
                _selectedOptions.remove(option);
              });
            } else {
              final bool hasReachMax = widget.maxItems == null ? false : (_selectedOptions.length + 1) > widget.maxItems!;
              if (hasReachMax) return;

              dropdownState(() {
                selectedOptions.add(option);
              });
              setState(() {
                _selectedOptions.add(option);
              });
            }
          } else {
            dropdownState(() {
              selectedOptions.clear();
              selectedOptions.add(option);
            });
            setState(() {
              _selectedOptions.clear();
              _selectedOptions.add(option);
            });
            _focusNode.unfocus();
          }

          if (_controller != null) {
            _controller!.value._selectedOptions.clear();
            _controller!.value._selectedOptions.addAll(_selectedOptions);
          }

          widget.onOptionSelected?.call(_selectedOptions);
        },
        trailing: _getSelectedIcon(isSelected, primaryColor));
  }
=======
          {required ValueItem<T> option,
          required Color primaryColor,
          required bool isSelected,
          required StateSetter dropdownState,
          required void Function() onTap,
          required List<ValueItem<T>> selectedOptions}) =>
      ListTile(
          title: Text(option.label,
              style: widget.optionTextStyle ??
                  TextStyle(
                    fontSize: widget.hintFontSize,
                  )),
          selectedColor: widget.selectedOptionTextColor ?? primaryColor,
          selected: isSelected,
          autofocus: true,
          dense: true,
          tileColor: widget.optionsBackgroundColor ?? Colors.white,
          selectedTileColor:
              widget.selectedOptionBackgroundColor ?? Colors.grey.shade200,
          enabled: !_disabledOptions.contains(option),
          onTap: onTap,
          trailing: _getSelectedIcon(isSelected, primaryColor));
>>>>>>> 71ee0a34

  /// Make a request to the provided url.
  /// The response then is parsed to a list of ValueItem objects.
  Future<void> _fetchNetwork() async {
    final result = await _performNetworkRequest();
    if (result.statusCode == 200) {
      final data = json.decode(result.body);
      final List<ValueItem<T>> parsedOptions = await widget.responseParser!(data);
      _reponseBody = null;
      _options.addAll(parsedOptions);
    } else {
      _reponseBody = result.body;
    }
  }

  /// Perform the network request according to the provided configuration.
  Future<Response> _performNetworkRequest() async {
    switch (widget.networkConfig!.method) {
      case RequestMethod.get:
        return await http.get(
          Uri.parse(widget.networkConfig!.url),
          headers: widget.networkConfig!.headers,
        );
      case RequestMethod.post:
        return await http.post(
          Uri.parse(widget.networkConfig!.url),
          body: widget.networkConfig!.body,
          headers: widget.networkConfig!.headers,
        );
      case RequestMethod.put:
        return await http.put(
          Uri.parse(widget.networkConfig!.url),
          body: widget.networkConfig!.body,
          headers: widget.networkConfig!.headers,
        );
      case RequestMethod.patch:
        return await http.patch(
          Uri.parse(widget.networkConfig!.url),
          body: widget.networkConfig!.body,
          headers: widget.networkConfig!.headers,
        );
      case RequestMethod.delete:
        return await http.delete(
          Uri.parse(widget.networkConfig!.url),
          headers: widget.networkConfig!.headers,
        );
      default:
        return await http.get(
          Uri.parse(widget.networkConfig!.url),
          headers: widget.networkConfig!.headers,
        );
    }
  }

  /// Builds overlay entry for showing error when fetching data from network fails.
  OverlayEntry _buildNetworkErrorOverlayEntry() {
    final values = _calculateOffsetSize();
    final size = values[0] as Size;
    final showOnTop = values[1] as bool;

    // final offsetY = showOnTop ? -(size.height + 5) : size.height + 5;

    return OverlayEntry(builder: (context) {
      return StatefulBuilder(builder: ((context, dropdownState) {
        return Stack(
          children: [
            Positioned.fill(
                child: GestureDetector(
              onTap: _onOutSideTap,
              behavior: HitTestBehavior.opaque,
              child: Container(
                color: Colors.transparent,
              ),
            )),
            CompositedTransformFollower(
                link: _layerLink,
<<<<<<< HEAD
                targetAnchor: showOnTop ? Alignment.topLeft : Alignment.bottomLeft,
                followerAnchor: showOnTop ? Alignment.bottomLeft : Alignment.topLeft,
=======
                targetAnchor:
                    showOnTop ? Alignment.topLeft : Alignment.bottomLeft,
                followerAnchor:
                    showOnTop ? Alignment.bottomLeft : Alignment.topLeft,
                offset: widget.dropdownMargin != null
                    ? Offset(
                        0,
                        showOnTop
                            ? -widget.dropdownMargin!
                            : widget.dropdownMargin!)
                    : Offset.zero,
>>>>>>> 71ee0a34
                child: Material(
                    borderRadius: widget.dropdownBorderRadius != null
                        ? BorderRadius.circular(widget.dropdownBorderRadius!)
                        : null,
                    elevation: 4,
                    child: Container(
                        width: size.width,
                        constraints: BoxConstraints.loose(Size(size.width, widget.dropdownHeight)),
                        child: Column(
                          mainAxisSize: MainAxisSize.min,
                          children: [
                            widget.responseErrorBuilder != null
                                ? widget.responseErrorBuilder!(context, _reponseBody)
                                : Padding(
                                    padding: const EdgeInsets.all(16.0),
                                    child: Text('Error fetching data: $_reponseBody'),
                                  ),
                          ],
                        ))))
          ],
        );
      }));
    });
  }

  /// Clear the selected options.
  /// [MultiSelectController] is used to clear the selected options.
  void clear() {
    if (!_controller._isDisposed) {
      _controller.clearAllSelection();
    } else {
      setState(() {
        _selectedOptions.clear();
      });
      widget.onOptionSelected?.call(_selectedOptions);
    }
    if (_focusNode.hasFocus) _focusNode.unfocus();
  }

  /// handle the controller change.
  void _handleControllerChange() {
    // if the controller is null, return.
    if (_controller.isDisposed == true) return;

    // if current disabled options are not equal to the controller's disabled options, update the state.
    if (_disabledOptions != _controller.value._disabledOptions) {
      setState(() {
        _disabledOptions.clear();
        _disabledOptions.addAll(_controller.value._disabledOptions);
      });
    }

    // if current options are not equal to the controller's options, update the state.
    if (_options != _controller.value._options) {
      setState(() {
        _options.clear();
        _options.addAll(_controller.value._options);
      });
    }

    // if current selected options are not equal to the controller's selected options, update the state.
    if (_selectedOptions != _controller.value._selectedOptions) {
      setState(() {
        _selectedOptions.clear();
        _selectedOptions.addAll(_controller.value._selectedOptions);
      });
      widget.onOptionSelected?.call(_selectedOptions);
    }

    if (_selectionMode != _controller.value._isDropdownOpen) {
      if (_controller.value._isDropdownOpen) {
        _focusNode.requestFocus();
      } else {
        _focusNode.unfocus();
      }
    }
  }

  // get the container padding.
  EdgeInsetsGeometry _getContainerPadding() {
    if (widget.padding != null) {
      return widget.padding!;
    }
    return widget.selectionType == SelectionType.single
        ? const EdgeInsets.symmetric(horizontal: 8.0, vertical: 8.0)
        : const EdgeInsets.symmetric(horizontal: 8.0, vertical: 0);
  }
}

/// MultiSelect Controller class.
/// This class is used to control the state of the MultiSelectDropdown widget.
/// This is just base class. The implementation of this class is in the MultiSelectController class.
/// The implementation of this class is hidden from the user.
class _MultiSelectController<T> {
  final List<ValueItem<T>> _disabledOptions = [];
  final List<ValueItem<T>> _options = [];
  final List<ValueItem<T>> _selectedOptions = [];
  bool _isDropdownOpen = false;
}

/// implementation of the MultiSelectController class.
class MultiSelectController<T> extends ValueNotifier<_MultiSelectController<T>> {
  MultiSelectController() : super(_MultiSelectController());

  bool _isDisposed = false;

  bool get isDisposed => _isDisposed;

  /// set the dispose method.
  @override
  void dispose() {
    super.dispose();
    _isDisposed = true;
  }

  /// Clear the selected options.
  /// [MultiSelectController] is used to clear the selected options.
  void clearAllSelection() {
    value._selectedOptions.clear();
    notifyListeners();
  }

  /// clear specific selected option
  /// [MultiSelectController] is used to clear specific selected option.
  void clearSelection(ValueItem<T> option) {
    if (!value._selectedOptions.contains(option)) return;

    if (value._disabledOptions.contains(option)) {
      throw Exception('Cannot clear selection of a disabled option');
    }

    if (!value._options.contains(option)) {
      throw Exception('Cannot clear selection of an option that is not in the options list');
    }

    value._selectedOptions.remove(option);
    notifyListeners();
  }

  /// select the options
  /// [MultiSelectController] is used to select the options.
  void setSelectedOptions(List<ValueItem<T>> options) {
    if (options.any((element) => value._disabledOptions.contains(element))) {
      throw Exception('Cannot select disabled options');
    }

    if (options.any((element) => !value._options.contains(element))) {
      throw Exception('Cannot select options that are not in the options list');
    }

    value._selectedOptions.clear();
    value._selectedOptions.addAll(options);
    notifyListeners();
  }

  /// add selected option
  /// [MultiSelectController] is used to add selected option.
  void addSelectedOption(ValueItem<T> option) {
    if (value._disabledOptions.contains(option)) {
      throw Exception('Cannot select disabled option');
    }

    if (!value._options.contains(option)) {
      throw Exception('Cannot select option that is not in the options list');
    }

    value._selectedOptions.add(option);
    notifyListeners();
  }

  /// set disabled options
  /// [MultiSelectController] is used to set disabled options.
  void setDisabledOptions(List<ValueItem<T>> disabledOptions) {
    if (disabledOptions.any((element) => !value._options.contains(element))) {
      throw Exception('Cannot disable options that are not in the options list');
    }

    value._disabledOptions.clear();
    value._disabledOptions.addAll(disabledOptions);
    notifyListeners();
  }

  /// setDisabledOption method
  /// [MultiSelectController] is used to set disabled option.
  void setDisabledOption(ValueItem<T> disabledOption) {
    if (!value._options.contains(disabledOption)) {
      throw Exception('Cannot disable option that is not in the options list');
    }

    value._disabledOptions.add(disabledOption);
    notifyListeners();
  }

  /// set options
  /// [MultiSelectController] is used to set options.
  void setOptions(List<ValueItem<T>> options) {
    value._options.clear();
    value._options.addAll(options);
    notifyListeners();
  }

  /// get disabled options
  List<ValueItem<T>> get disabledOptions => value._disabledOptions;

  /// get enabled options
  List<ValueItem<T>> get enabledOptions => value._options.where((element) => !value._disabledOptions.contains(element)).toList();

  /// get options
  List<ValueItem<T>> get options => value._options;

  /// get selected options
  List<ValueItem<T>> get selectedOptions => value._selectedOptions;

  /// get is dropdown open
  bool get isDropdownOpen => value._isDropdownOpen;

  /// show dropdown
  /// [MultiSelectController] is used to show dropdown.
  void showDropdown() {
    if (value._isDropdownOpen) return;
    value._isDropdownOpen = true;
    notifyListeners();
  }

  /// hide dropdown
  /// [MultiSelectController] is used to hide dropdown.
  void hideDropdown() {
    if (!value._isDropdownOpen) return;
    value._isDropdownOpen = false;
    notifyListeners();
  }
}<|MERGE_RESOLUTION|>--- conflicted
+++ resolved
@@ -3,21 +3,21 @@
 import 'dart:convert';
 
 import 'package:flutter/material.dart';
+import 'package:http/http.dart' as http;
 import 'package:http/http.dart';
 import 'package:multi_dropdown/models/network_config.dart';
 import 'package:multi_dropdown/widgets/hint_text.dart';
 import 'package:multi_dropdown/widgets/selection_chip.dart';
 import 'package:multi_dropdown/widgets/single_selected_item.dart';
-import 'package:http/http.dart' as http;
-
+
+import 'enum/app_enums.dart';
 import 'models/chip_config.dart';
 import 'models/value_item.dart';
-import 'enum/app_enums.dart';
 
 export 'enum/app_enums.dart';
 export 'models/chip_config.dart';
+export 'models/network_config.dart';
 export 'models/value_item.dart';
-export 'models/network_config.dart';
 
 typedef OnOptionSelected<T> = void Function(List<ValueItem<T>> selectedOptions);
 
@@ -71,8 +71,7 @@
   /// The builder returns a widget.
   ///
 
-  final Widget Function(BuildContext ctx, ValueItem<T> item, bool selected)?
-      optionBuilder;
+  final Widget Function(BuildContext ctx, ValueItem<T> item, bool selected)? optionBuilder;
 
   // dropdownfield configuration
   final Color? fieldBackgroundColor;
@@ -380,9 +379,7 @@
     if (widget.networkConfig?.url != null) {
       await _fetchNetwork();
     } else {
-      _options.addAll(_controller.options.isNotEmpty == true
-          ? _controller.options
-          : widget.options);
+      _options.addAll(_controller.options.isNotEmpty == true ? _controller.options : widget.options);
     }
     _addOptions();
     if (mounted) {
@@ -408,12 +405,8 @@
   /// Adds the selected options and disabled options to the options list.
   void _addOptions() {
     setState(() {
-      _selectedOptions.addAll(_controller.selectedOptions.isNotEmpty == true
-          ? _controller.selectedOptions
-          : widget.selectedOptions);
-      _disabledOptions.addAll(_controller.disabledOptions.isNotEmpty == true
-          ? _controller.disabledOptions
-          : widget.disabledOptions);
+      _selectedOptions.addAll(_controller.selectedOptions.isNotEmpty == true ? _controller.selectedOptions : widget.selectedOptions);
+      _disabledOptions.addAll(_controller.disabledOptions.isNotEmpty == true ? _controller.disabledOptions : widget.disabledOptions);
     });
 
     WidgetsBinding.instance.addPostFrameCallback((_) {
@@ -440,68 +433,15 @@
       _overlayEntry?.remove();
     }
 
-<<<<<<< HEAD
-    if (mounted) {
-      setState(() {
-        _selectionMode = _focusNode.hasFocus || _searchFocusNode?.hasFocus == true;
-      });
-    }
-
-    if (_controller != null) {
-      _controller!.value._isDropdownOpen = _focusNode.hasFocus || _searchFocusNode?.hasFocus == true;
-    }
-  }
-
-  /// Handles the widget rebuild when the options are changed externally.
-  @override
-  void didUpdateWidget(covariant MultiSelectDropDown<T> oldWidget) {
-    // If the options are changed externally, then the options are updated.
-    if (listEquals(widget.options, oldWidget.options) == false) {
-      _options.clear();
-      _options.addAll(widget.options);
-
-      // If the controller is not null, then the options are updated in the controller.
-      if (_controller != null) {
-        _controller!.setOptions(_options);
-      }
-    }
-
-    // If the selected options are changed externally, then the selected options are updated.
-    if (listEquals(widget.selectedOptions, oldWidget.selectedOptions) == false) {
-      _selectedOptions.clear();
-      _selectedOptions.addAll(widget.options.where((element) => widget.selectedOptions.contains(element.value)));
-
-      // If the controller is not null, then the selected options are updated in the controller.
-      if (_controller != null) {
-        _controller!.setSelectedOptions(_selectedOptions);
-      }
-    }
-
-    // If the disabled options are changed externally, then the disabled options are updated.
-    if (listEquals(widget.disabledOptions, oldWidget.disabledOptions) == false) {
-      _disabledOptions.clear();
-      _disabledOptions.addAll(widget.options.where((element) => widget.disabledOptions.contains(element.value)));
-
-      // If the controller is not null, then the disabled options are updated in the controller.
-      if (_controller != null) {
-        _controller!.setDisabledOptions(_disabledOptions);
-      }
-    }
-
-    super.didUpdateWidget(oldWidget);
-=======
     if (mounted) _updateSelection();
 
-    _controller.value._isDropdownOpen =
-        _focusNode.hasFocus || _searchFocusNode?.hasFocus == true;
+    _controller.value._isDropdownOpen = _focusNode.hasFocus || _searchFocusNode?.hasFocus == true;
   }
 
   void _updateSelection() {
     setState(() {
-      _selectionMode =
-          _focusNode.hasFocus || _searchFocusNode?.hasFocus == true;
+      _selectionMode = _focusNode.hasFocus || _searchFocusNode?.hasFocus == true;
     });
->>>>>>> 71ee0a34
   }
 
   /// Calculate offset size for dropdown.
@@ -518,38 +458,6 @@
 
   @override
   Widget build(BuildContext context) {
-<<<<<<< HEAD
-    return CompositedTransformTarget(
-      link: _layerLink,
-      child: Focus(
-        canRequestFocus: true,
-        skipTraversal: true,
-        focusNode: _focusNode,
-        child: InkWell(
-          splashColor: null,
-          splashFactory: null,
-          onTap: () {
-            _toggleFocus();
-          },
-          child: Container(
-            height: widget.chipConfig.wrapType == WrapType.wrap ? null : 52,
-            constraints: BoxConstraints(
-              minWidth: MediaQuery.of(context).size.width,
-              minHeight: 52,
-            ),
-            padding: _getContainerPadding(),
-            decoration: _getContainerDecoration(),
-            child: Row(
-              children: [
-                Expanded(
-                  child: _getContainerContent(),
-                ),
-                if (widget.showClearIcon && _anyItemSelected) ...[
-                  const SizedBox(width: 4),
-                  InkWell(
-                    onTap: () => clear(),
-                    child: widget.clearIcon,
-=======
     return Semantics(
       button: true,
       enabled: true,
@@ -575,7 +483,6 @@
                 children: [
                   Expanded(
                     child: _getContainerContent(),
->>>>>>> 71ee0a34
                   ),
                   if (widget.clearIcon != null && _anyItemSelected) ...[
                     const SizedBox(width: 4),
@@ -617,16 +524,8 @@
       );
     }
 
-<<<<<<< HEAD
     if (widget.selectionType == SelectionType.single && !widget.showChipInSingleSelectMode) {
-      return SingleSelectedItem(label: _selectedOptions.first.label);
-=======
-    if (widget.selectionType == SelectionType.single &&
-        !widget.showChipInSingleSelectMode) {
-      return SingleSelectedItem(
-          label: _selectedOptions.first.label,
-          style: widget.singleSelectItemStyle);
->>>>>>> 71ee0a34
+      return SingleSelectedItem(label: _selectedOptions.first.label, style: widget.singleSelectItemStyle);
     }
 
     return _buildSelectedItems();
@@ -639,14 +538,8 @@
   Decoration _getContainerDecoration() {
     return widget.inputDecoration ??
         BoxDecoration(
-<<<<<<< HEAD
-          color: widget.backgroundColor ?? Colors.white,
-          borderRadius: widget.radiusGeometry ?? BorderRadius.circular(widget.borderRadius ?? 12.0),
-=======
           color: widget.fieldBackgroundColor ?? Colors.white,
-          borderRadius: widget.radiusGeometry ??
-              BorderRadius.circular(widget.fieldBorderRadius ?? 12.0),
->>>>>>> 71ee0a34
+          borderRadius: widget.radiusGeometry ?? BorderRadius.circular(widget.fieldBorderRadius ?? 12.0),
           border: _selectionMode
               ? Border.all(
                   color: widget.focusedBorderColor ?? Colors.grey,
@@ -754,8 +647,7 @@
       chipConfig: chipConfig,
       onItemDelete: isEnabled
           ? (removedItem) {
-              widget.onOptionRemoved?.call(_options.indexOf(removedItem),
-                  _selectedOptions[_selectedOptions.indexOf(removedItem)]);
+              widget.onOptionRemoved?.call(_options.indexOf(removedItem), _selectedOptions[_selectedOptions.indexOf(removedItem)]);
 
               _controller.clearSelection(removedItem);
               if (_focusNode.hasFocus) _focusNode.unfocus();
@@ -824,33 +716,12 @@
             CompositedTransformFollower(
               link: _layerLink,
               showWhenUnlinked: true,
-<<<<<<< HEAD
               targetAnchor: showOnTop ? Alignment.topLeft : Alignment.bottomLeft,
               followerAnchor: showOnTop ? Alignment.bottomLeft : Alignment.topLeft,
-=======
-              targetAnchor:
-                  showOnTop ? Alignment.topLeft : Alignment.bottomLeft,
-              followerAnchor:
-                  showOnTop ? Alignment.bottomLeft : Alignment.topLeft,
-              offset: widget.dropdownMargin != null
-                  ? Offset(
-                      0,
-                      showOnTop
-                          ? -widget.dropdownMargin!
-                          : widget.dropdownMargin!)
-                  : Offset.zero,
->>>>>>> 71ee0a34
+              offset: widget.dropdownMargin != null ? Offset(0, showOnTop ? -widget.dropdownMargin! : widget.dropdownMargin!) : Offset.zero,
               child: Material(
                   color: widget.dropdownBackgroundColor ?? Colors.white,
                   elevation: 4,
-<<<<<<< HEAD
-                  borderRadius: const BorderRadius.all(Radius.circular(10)),
-                  shadowColor: Colors.black,
-                  child: Container(
-                    decoration: BoxDecoration(
-                        color: widget.optionsBackgroundColor ?? Colors.white, borderRadius: const BorderRadius.all(Radius.circular(10))),
-                    constraints: BoxConstraints.loose(Size(size.width, widget.dropdownHeight)),
-=======
                   clipBehavior: Clip.antiAlias,
                   shape: RoundedRectangleBorder(
                     borderRadius: BorderRadius.all(
@@ -862,50 +733,38 @@
                     decoration: BoxDecoration(
                       backgroundBlendMode: BlendMode.dstATop,
                       color: widget.dropdownBackgroundColor ?? Colors.white,
-                      borderRadius: widget.dropdownBorderRadius != null
-                          ? BorderRadius.circular(widget.dropdownBorderRadius!)
-                          : null,
+                      borderRadius: widget.dropdownBorderRadius != null ? BorderRadius.circular(widget.dropdownBorderRadius!) : null,
                     ),
                     constraints: widget.searchEnabled
-                        ? BoxConstraints.loose(
-                            Size(size.width, widget.dropdownHeight + 50))
-                        : BoxConstraints.loose(
-                            Size(size.width, widget.dropdownHeight)),
->>>>>>> 71ee0a34
+                        ? BoxConstraints.loose(Size(size.width, widget.dropdownHeight + 50))
+                        : BoxConstraints.loose(Size(size.width, widget.dropdownHeight)),
                     child: Column(
                       mainAxisSize: MainAxisSize.min,
                       children: [
                         if (widget.searchEnabled) ...[
                           ColoredBox(
-                            color:
-                                widget.dropdownBackgroundColor ?? Colors.white,
+                            color: widget.dropdownBackgroundColor ?? Colors.white,
                             child: Padding(
                               padding: const EdgeInsets.all(8.0),
                               child: TextFormField(
                                 controller: searchController,
                                 onTapOutside: (_) {},
-                                scrollPadding: EdgeInsets.only(
-                                    bottom: MediaQuery.of(context)
-                                        .viewInsets
-                                        .bottom),
+                                scrollPadding: EdgeInsets.only(bottom: MediaQuery.of(context).viewInsets.bottom),
                                 focusNode: _searchFocusNode,
                                 decoration: InputDecoration(
-                                  fillColor: widget.searchBackgroundColor ??
-                                      Colors.grey.shade200,
+                                  fillColor: widget.searchBackgroundColor ?? Colors.grey.shade200,
                                   isDense: true,
                                   filled: true,
                                   hintText: widget.searchLabel,
                                   enabledBorder: OutlineInputBorder(
-                                    borderRadius: BorderRadius.circular(
-                                        widget.fieldBorderRadius ?? 12),
+                                    borderRadius: BorderRadius.circular(widget.fieldBorderRadius ?? 12),
                                     borderSide: BorderSide(
                                       color: Colors.grey.shade300,
                                       width: 0.8,
                                     ),
                                   ),
                                   focusedBorder: OutlineInputBorder(
-                                    borderRadius: BorderRadius.circular(
-                                        widget.fieldBorderRadius ?? 12),
+                                    borderRadius: BorderRadius.circular(widget.fieldBorderRadius ?? 12),
                                     borderSide: BorderSide(
                                       color: Theme.of(context).primaryColor,
                                       width: 0.8,
@@ -923,23 +782,11 @@
                                 ),
                                 onChanged: (value) {
                                   dropdownState(() {
-                                    options = _options
-                                        .where((element) => element.label
-                                            .toLowerCase()
-                                            .contains(value.toLowerCase()))
-                                        .toList();
+                                    options =
+                                        _options.where((element) => element.label.toLowerCase().contains(value.toLowerCase())).toList();
                                   });
                                 },
                               ),
-<<<<<<< HEAD
-                              onChanged: (value) {
-                                debugPrint('search value changed: $value');
-                                dropdownState(() {
-                                  options = _options.where((element) => element.label.toLowerCase().contains(value.toLowerCase())).toList();
-                                });
-                              },
-=======
->>>>>>> 71ee0a34
                             ),
                           ),
                           const Divider(
@@ -948,32 +795,16 @@
                         ],
                         Expanded(
                           child: ListView.separated(
-<<<<<<< HEAD
-                            separatorBuilder: (context, index) {
-                              return widget.optionSeparator ?? const SizedBox(height: 0);
-                            },
-=======
-                            separatorBuilder: (_, __) =>
-                                widget.optionSeparator ??
-                                const SizedBox(height: 0),
->>>>>>> 71ee0a34
+                            separatorBuilder: (_, __) => widget.optionSeparator ?? const SizedBox(height: 0),
                             shrinkWrap: true,
                             padding: EdgeInsets.zero,
                             itemCount: options.length,
                             itemBuilder: (context, index) {
                               final option = options[index];
-<<<<<<< HEAD
                               final isSelected = selectedOptions.contains(option);
-                              final primaryColor = Theme.of(context).primaryColor;
-
-                              return _buildOption(option, primaryColor, isSelected, dropdownState, selectedOptions);
-=======
-                              final isSelected =
-                                  selectedOptions.contains(option);
 
                               onTap() {
-                                if (widget.selectionType ==
-                                    SelectionType.multi) {
+                                if (widget.selectionType == SelectionType.multi) {
                                   if (isSelected) {
                                     dropdownState(() {
                                       selectedOptions.remove(option);
@@ -985,10 +816,7 @@
                                     _controller.clearSelection(option);
                                   } else {
                                     final bool hasReachMax =
-                                        widget.maxItems == null
-                                            ? false
-                                            : (_selectedOptions.length + 1) >
-                                                widget.maxItems!;
+                                        widget.maxItems == null ? false : (_selectedOptions.length + 1) > widget.maxItems!;
                                     if (hasReachMax) return;
 
                                     dropdownState(() {
@@ -1011,8 +839,7 @@
                                 }
 
                                 _controller.value._selectedOptions.clear();
-                                _controller.value._selectedOptions
-                                    .addAll(_selectedOptions);
+                                _controller.value._selectedOptions.addAll(_selectedOptions);
 
                                 widget.onOptionSelected?.call(_selectedOptions);
                               }
@@ -1020,13 +847,11 @@
                               if (widget.optionBuilder != null) {
                                 return InkWell(
                                   onTap: onTap,
-                                  child: widget.optionBuilder!(
-                                      context, option, isSelected),
+                                  child: widget.optionBuilder!(context, option, isSelected),
                                 );
                               }
 
-                              final primaryColor =
-                                  Theme.of(context).primaryColor;
+                              final primaryColor = Theme.of(context).primaryColor;
 
                               return _buildOption(
                                 option: option,
@@ -1036,7 +861,6 @@
                                 onTap: onTap,
                                 selectedOptions: selectedOptions,
                               );
->>>>>>> 71ee0a34
                             },
                           ),
                         ),
@@ -1051,68 +875,6 @@
   }
 
   ListTile _buildOption(
-<<<<<<< HEAD
-      ValueItem<T> option, Color primaryColor, bool isSelected, StateSetter dropdownState, List<ValueItem<T>> selectedOptions) {
-    return ListTile(
-        title: Text(option.label,
-            style: widget.optionTextStyle ??
-                TextStyle(
-                  fontSize: widget.hintFontSize,
-                )),
-        textColor: Colors.black,
-        focusColor: Colors.red,
-        selectedColor: widget.selectedOptionTextColor ?? primaryColor,
-        selected: isSelected,
-        autofocus: true,
-        dense: true,
-        shape: RoundedRectangleBorder(
-          borderRadius: BorderRadius.circular(10),
-        ),
-        tileColor: widget.optionsBackgroundColor ?? Colors.white,
-        selectedTileColor: widget.selectedOptionBackgroundColor ?? Colors.grey.shade200,
-        enabled: !_disabledOptions.contains(option),
-        onTap: () {
-          if (widget.selectionType == SelectionType.multi) {
-            if (isSelected) {
-              dropdownState(() {
-                selectedOptions.remove(option);
-              });
-              setState(() {
-                _selectedOptions.remove(option);
-              });
-            } else {
-              final bool hasReachMax = widget.maxItems == null ? false : (_selectedOptions.length + 1) > widget.maxItems!;
-              if (hasReachMax) return;
-
-              dropdownState(() {
-                selectedOptions.add(option);
-              });
-              setState(() {
-                _selectedOptions.add(option);
-              });
-            }
-          } else {
-            dropdownState(() {
-              selectedOptions.clear();
-              selectedOptions.add(option);
-            });
-            setState(() {
-              _selectedOptions.clear();
-              _selectedOptions.add(option);
-            });
-            _focusNode.unfocus();
-          }
-
-          if (_controller != null) {
-            _controller!.value._selectedOptions.clear();
-            _controller!.value._selectedOptions.addAll(_selectedOptions);
-          }
-
-          widget.onOptionSelected?.call(_selectedOptions);
-        },
-        trailing: _getSelectedIcon(isSelected, primaryColor));
-  }
-=======
           {required ValueItem<T> option,
           required Color primaryColor,
           required bool isSelected,
@@ -1130,12 +892,10 @@
           autofocus: true,
           dense: true,
           tileColor: widget.optionsBackgroundColor ?? Colors.white,
-          selectedTileColor:
-              widget.selectedOptionBackgroundColor ?? Colors.grey.shade200,
+          selectedTileColor: widget.selectedOptionBackgroundColor ?? Colors.grey.shade200,
           enabled: !_disabledOptions.contains(option),
           onTap: onTap,
           trailing: _getSelectedIcon(isSelected, primaryColor));
->>>>>>> 71ee0a34
 
   /// Make a request to the provided url.
   /// The response then is parsed to a list of ValueItem objects.
@@ -1212,26 +972,12 @@
             )),
             CompositedTransformFollower(
                 link: _layerLink,
-<<<<<<< HEAD
                 targetAnchor: showOnTop ? Alignment.topLeft : Alignment.bottomLeft,
                 followerAnchor: showOnTop ? Alignment.bottomLeft : Alignment.topLeft,
-=======
-                targetAnchor:
-                    showOnTop ? Alignment.topLeft : Alignment.bottomLeft,
-                followerAnchor:
-                    showOnTop ? Alignment.bottomLeft : Alignment.topLeft,
-                offset: widget.dropdownMargin != null
-                    ? Offset(
-                        0,
-                        showOnTop
-                            ? -widget.dropdownMargin!
-                            : widget.dropdownMargin!)
-                    : Offset.zero,
->>>>>>> 71ee0a34
+                offset:
+                    widget.dropdownMargin != null ? Offset(0, showOnTop ? -widget.dropdownMargin! : widget.dropdownMargin!) : Offset.zero,
                 child: Material(
-                    borderRadius: widget.dropdownBorderRadius != null
-                        ? BorderRadius.circular(widget.dropdownBorderRadius!)
-                        : null,
+                    borderRadius: widget.dropdownBorderRadius != null ? BorderRadius.circular(widget.dropdownBorderRadius!) : null,
                     elevation: 4,
                     child: Container(
                         width: size.width,
