--- conflicted
+++ resolved
@@ -54,54 +54,10 @@
     return Scaffold(
         backgroundColor: Colors.grey.shade300,
         body: SafeArea(
-<<<<<<< HEAD
           child: Padding(
             padding: const EdgeInsets.all(8),
             child: Column(
               crossAxisAlignment: CrossAxisAlignment.start,
-=======
-      child: Padding(
-        padding: const EdgeInsets.all(8),
-        child: Column(
-          crossAxisAlignment: CrossAxisAlignment.start,
-          children: [
-            const Text('WRAP', style: MyHomePage._headerStyle),
-            const SizedBox(
-              height: 4,
-            ),
-            MultiSelectDropDown(
-              showClearIcon: true,
-              controller: _controller,
-              onOptionSelected: (options) {
-                debugPrint(options.toString());
-              },
-              searchEnabled: true,
-              options: const <ValueItem>[
-                ValueItem(label: 'Option 1', value: '1'),
-                ValueItem(label: 'Option 2', value: '2'),
-                ValueItem(label: 'Option 3', value: '3'),
-                ValueItem(label: 'Option 4', value: '4'),
-                ValueItem(label: 'Option 5', value: '5'),
-                ValueItem(label: 'Option 6', value: '6'),
-              ],
-              maxItems: 4,
-              disabledOptions: const [ValueItem(label: 'Option 1', value: '1')],
-              selectionType: SelectionType.multi,
-              chipConfig: const ChipConfig(
-                  wrapType: WrapType.wrap, backgroundColor: Colors.red),
-              dropdownHeight: 300,
-              optionTextStyle: const TextStyle(fontSize: 16),
-              selectedOptionIcon: const Icon(
-                Icons.checklist,
-                color: Colors.pink,
-              ),
-              selectedOptionTextColor: Colors.blue,
-            ),
-            const SizedBox(
-              height: 50,
-            ),
-            Wrap(
->>>>>>> 5da5f92c
               children: [
                 const Text('WRAP', style: MyHomePage._headerStyle),
                 const SizedBox(
@@ -113,6 +69,7 @@
                   onOptionSelected: (options) {
                     debugPrint(options.toString());
                   },
+                  searchEnabled: true,
                   options: const <ValueItem>[
                     ValueItem(label: 'Option 1', value: '1'),
                     ValueItem(label: 'Option 2', value: '2'),
@@ -131,7 +88,6 @@
                     Icons.check_circle,
                     color: Colors.pink,
                   ),
-                  suffixIcon: const Icon(Icons.dry_outlined),
                   selectedOptionTextColor: Colors.blue,
                 ),
                 const SizedBox(
@@ -188,40 +144,41 @@
                 const SizedBox(
                   height: 50,
                 ),
-                const Text('SCROLL', style: MyHomePage._headerStyle),
+                // const Text('SCROLL', style: MyHomePage._headerStyle),
+                // const SizedBox(
+                //   height: 4,
+                // ),
+                // MultiSelectDropDown(
+                //   onOptionSelected: (options) {
+                //     debugPrint(options.toString());
+                //   },
+                //   options: const <ValueItem>[
+                //     ValueItem(label: 'Option 1', value: '1'),
+                //     ValueItem(label: 'Option 2', value: '2'),
+                //     ValueItem(label: 'Option 3', value: '3'),
+                //     ValueItem(label: 'Option 4', value: '4'),
+                //     ValueItem(label: 'Option 5', value: '5'),
+                //     ValueItem(label: 'Option 6', value: '6'),
+                //   ],
+                //   selectionType: SelectionType.multi,
+                //   chipConfig: const ChipConfig(wrapType: WrapType.scroll),
+                //   dropdownHeight: 400,
+                //   optionTextStyle: const TextStyle(fontSize: 16),
+                //   selectedOptionIcon: const Icon(Icons.check_circle),
+                // ),
+                // const SizedBox(
+                //   height: 50,
+                // ),
+                const Text('FROM NETWORK', style: MyHomePage._headerStyle),
                 const SizedBox(
                   height: 4,
                 ),
-                MultiSelectDropDown(
+                MultiSelectDropDown.network(
+                  dropdownHeight: 300,
                   onOptionSelected: (options) {
                     debugPrint(options.toString());
                   },
-                  options: const <ValueItem>[
-                    ValueItem(label: 'Option 1', value: '1'),
-                    ValueItem(label: 'Option 2', value: '2'),
-                    ValueItem(label: 'Option 3', value: '3'),
-                    ValueItem(label: 'Option 4', value: '4'),
-                    ValueItem(label: 'Option 5', value: '5'),
-                    ValueItem(label: 'Option 6', value: '6'),
-                  ],
-                  selectionType: SelectionType.multi,
-                  chipConfig: const ChipConfig(wrapType: WrapType.scroll),
-                  dropdownHeight: 400,
-                  optionTextStyle: const TextStyle(fontSize: 16),
-                  selectedOptionIcon: const Icon(Icons.check_circle),
-                ),
-                const SizedBox(
-                  height: 50,
-                ),
-                const Text('FROM NETWORK', style: MyHomePage._headerStyle),
-                const SizedBox(
-                  height: 4,
-                ),
-                MultiSelectDropDown.network(
-                  dropdownHeight: 200,
-                  onOptionSelected: (options) {
-                    debugPrint(options.toString());
-                  },
+                  searchEnabled: true,
                   networkConfig: NetworkConfig(
                     url: 'https://jsonplaceholder.typicode.com/users',
                     method: RequestMethod.get,
